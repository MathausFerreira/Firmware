--- conflicted
+++ resolved
@@ -1904,11 +1904,7 @@
 	/* if we are passing on mavlink messages, we need to prepare a buffer for this instance */
 	if (_passing_on || _ftp_on) {
 		/* initialize message buffer if multiplexing is on */
-<<<<<<< HEAD
 		if (OK != message_buffer_init(2 * MAVLINK_MAX_PACKET_LEN)) {
-=======
-		if (OK != message_buffer_init(300)) {
->>>>>>> 3e76be0d
 			errx(1, "can't allocate message buffer, exiting");
 		}
 
